--- conflicted
+++ resolved
@@ -208,10 +208,7 @@
 
                 model = readmodel.get_spectrum(model_param=parameters, spec_res=1000.)
 
-<<<<<<< HEAD
-                flux_new = spectres.spectres(wl_new,
-                                             model.wavelength,
-                                             model.flux)
+                flux_new = spectres.spectres(wl_new, model.wavelength, model.flux)
 
             else:
                 if spectrum == 'petitradtrans':
@@ -224,28 +221,7 @@
 
                     # separate resampling to the new wavelength points
 
-                    flux_new = spectres.spectres(wl_new,
-                                                 model.wavelength,
-                                                 model.flux)
-=======
-                flux_new = spectres.spectres(wl_new, model.wavelength, model.flux)
-
-            else:
-                if spectrum == 'petitradtrans':
-                    # TODO change back
-                    pass
-
-                    # radtrans = read_radtrans.ReadRadtrans(line_species=kwargs_radtrans['line_species'],
-                    #                                       cloud_species=kwargs_radtrans['cloud_species'],
-                    #                                       scattering=kwargs_radtrans['scattering'],
-                    #                                       wavel_range=wavel_range)
-                    #
-                    # model = radtrans.get_model(parameters, spec_res=None)
-                    #
-                    # # separate resampling to the new wavelength points
-                    #
-                    # flux_new = spectres.spectres(wl_new, model.wavelength, model.flux)
->>>>>>> 028d2db1
+                    flux_new = spectres.spectres(wl_new, model.wavelength, model.flux)
 
                 else:
                     readmodel = read_model.ReadModel(spectrum, wavel_range=wavel_range)
