--- conflicted
+++ resolved
@@ -118,14 +118,9 @@
                    title: Optional[str] = None,
                    offset: Optional[Tuple[float, float]] = None,
                    title_fmt: str = '.2f',
-<<<<<<< HEAD
-                   limits: Optional[Tuple[Tuple[float, float]]] = None,
+                   limits: Optional[List[Tuple[float, float]]] = None,
                    max_prob: bool = False,
                    vmr: bool = False,
-=======
-                   limits: Optional[List[Tuple[float, float]]] = None,
-                   max_posterior: bool = False,
->>>>>>> b0e90c19
                    inc_luminosity: bool = False,
                    output: str = 'posterior.pdf') -> None:
     """
