--- conflicted
+++ resolved
@@ -19,13 +19,7 @@
 from species.analysis import photometry
 from species.core import box, constants
 from species.data import database
-<<<<<<< HEAD
-from species.read import read_filter, read_calibration
 from species.util import dust_util, read_util
-=======
-from species.read import read_calibration, read_filter, read_planck
-from species.util import read_util, dust_util
->>>>>>> 7f295aa7
 
 
 class ReadModel:
